--- conflicted
+++ resolved
@@ -46,21 +46,12 @@
     pps_client.delete_all()
     pfs_client.delete_all()
 
-<<<<<<< HEAD
-def wait_for_job(pps_client, sleep=0.01):
-    for i in range(1000):
-        for job in pps_client.list_job():
-            return job.job.id
-=======
 def wait_for_job(pps_client, sleep=1.0):
     start_time = time.time()
 
     while True:
-        jobs = pps_client.list_job()
-
-        if len(jobs.job_info) > 0:
-            return jobs.job_info[0].job.id
->>>>>>> 9d1c19f8
+        for job in pps_client.list_job():
+            return job.job_info.job.id
 
         assert time.time() - start_time < 60.0, "timed out waiting for job"
         time.sleep(sleep)
