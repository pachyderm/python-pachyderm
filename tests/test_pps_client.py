--- conflicted
+++ resolved
@@ -54,35 +54,12 @@
     # call, so repeatedly list jobs until it's available
     start_time = time.time()
     while True:
-<<<<<<< HEAD
-        for job in pps_client.list_job():
-            return job.job_info.job.id
-
-=======
         jobs = pps_client.list_job()
         if len(jobs.job_info) > 0:
             return jobs.job_info[0].job.id
->>>>>>> 88c06738
+
         assert time.time() - start_time < 60.0, "timed out waiting for job"
         time.sleep(1)
-
-def test_get_logs(clients_with_sandbox):
-    pps_client, _, _ = clients_with_sandbox
-
-    job_id = wait_for_job(pps_client)
-
-    # Just make sure these spit out some logs
-    logs = pps_client.get_logs(pipeline_name='test-pps-copy')
-    assert next(logs) is not None
-
-    logs = pps_client.get_logs(job_id=job_id)
-    assert next(logs) is not None
-
-    logs = pps_client.get_logs(pipeline_name='test-pps-copy', job_id=job_id)
-    assert next(logs) is not None
-
-    logs = pps_client.get_logs(pipeline_name='test-pps-copy', master=True)
-    assert next(logs) is not None
 
 def test_list_job(clients_with_sandbox):
     pps_client, pfs_client, commit = clients_with_sandbox
@@ -183,8 +160,6 @@
     pipeline = pps_client.inspect_pipeline('test-pps-copy')
     assert not pipeline.stopped
 
-<<<<<<< HEAD
-=======
 # TODO: re-enable test
 # def test_get_logs(clients_with_sandbox):
 #     pps_client, pfs_client, commit = clients_with_sandbox
@@ -203,8 +178,6 @@
 #     logs = pps_client.get_logs(pipeline_name='test-pps-copy', master=True)
 #     assert next(logs) is not None
 
-
->>>>>>> 88c06738
 def test_garbage_collect(pps_client):
     # just make sure this doesn't error
     pps_client.garbage_collect()