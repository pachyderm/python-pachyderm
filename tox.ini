--- conflicted
+++ resolved
@@ -14,15 +14,7 @@
     PYTHONPATH = {toxinidir}
 deps =
     wheel==0.29.0
-<<<<<<< HEAD
-    flake8==3.5.0
-=======
-    watchdog==0.8.3
     flake8==3.7.7
-    tox==2.9.1
-    coverage==4.4.2
-    Sphinx==1.6.5
->>>>>>> 160cc51d
     pytest==3.3.1
     pytest-runner==2.11.1
     google==2.0.1
