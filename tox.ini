--- conflicted
+++ resolved
@@ -17,14 +17,8 @@
 commands =
     py.test tests --basetemp={envtmpdir}
 
-<<<<<<< HEAD
 [testenv:lint]
-deps=flake8==3.7.7
-=======
-[testenv:flake8]
-basepython=python
 deps=flake8
->>>>>>> d3d6d799
 commands=make lint proto-lint
 
 [testenv:examples]
