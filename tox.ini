--- conflicted
+++ resolved
@@ -1,21 +1,12 @@
 [tox]
-<<<<<<< HEAD
 envlist = py27, py34, py35, py36, py37, flake8
 
 [travis]
 python =
-    3.7-dev: py37
+    3.7: py37
     3.6: py36
     3.5: py35
     3.4: py34
-=======
-#envlist = py27, py37, flake8
-envlist = py37
-
-[travis]
-python =
-    3.7: py37
->>>>>>> b9db2360
     2.7: py27
 
 [testenv:flake8]
