import io
import os
import tarfile
import contextlib


class SpoutManager:
    """
    A convenience context manager for creating spouts, allowing you to create
    spout code like:

    ```
    while True:
        with SpoutManager() as spout:
            spout.add_from_bytes("foo", b"#")
        time.sleep(1.0)
    ```
    """

    def __init__(self, marker_filename=None, pfs_directory="/pfs"):
        """
        Creates a new spout manager.

        Params:

        * `marker_filename`: The name of the file for storing markers. If
        unspecified, marker-related operations will fail.
        * `pfs_directory`: The directory for PFS content. Usually this
        shouldn't be explicitly specified, unless the spout manager is being
        tested outside of a real Pachyderm pipeline.
        """

        self.f = None
        self.marker_filename = marker_filename
        self.pfs_directory = pfs_directory

    def __enter__(self):
<<<<<<< HEAD
        self.uf = open("/pfs/out", "wb")
        self.f = tarfile.open(fileobj=self.uf, mode="w|", encoding="utf-8")
=======
        f = open(os.path.join(self.pfs_directory, "out"), "wb")
        self.f = tarfile.open(fileobj=f, mode="w|", encoding="utf-8")
>>>>>>> 829b2949
        return self

    def __exit__(self, type, value, traceback):
        self.f.close()
        self.uf.close()

    @contextlib.contextmanager
    def marker(self):
        """
        Gets the marker file as a context manager.
        """

        if self.marker_filename is None:
            raise Exception("no marker filename set")
        with open(os.path.join(self.pfs_directory, self.marker_filename), "r") as f:
            yield f

    def add_from_fileobj(self, path, size, fileobj):
        """
        Adds a file to the spout from a file-like object.

        Params:

        * `path`: The path to the file in the spout.
        * `size`: The size of the file.
        * `fileobj`: The file-like object to add.
        """

        tar_info = tarfile.TarInfo(path)
        tar_info.size = size
        tar_info.mode = 0o600
        self.f.addfile(tarinfo=tar_info, fileobj=fileobj)

    def add_from_bytes(self, path, bytes):
        """
        Adds a file to the spout from a bytestring.

        Params:

        * `path`: The path to the file in the spout.
        * `bytes`: The bytestring representing the file contents.
        """

        self.add_from_fileobj(path, len(bytes), io.BytesIO(bytes))

    def add_marker_from_fileobj(self, size, fileobj):
        """
        Writes to the marker file from a file-like object.

        Params:

        * `size`: The size of the file.
        * `fileobj`: The file-like object to add.
        """

        if self.marker_filename is None:
            raise Exception("no marker filename set")
        self.add_from_fileobj(self.marker_filename, size, fileobj)

    def add_marker_from_bytes(self, bytes):
        """
        Adds to the marker from a bytestring.

        Params:

        * `bytes`: The bytestring representing the file contents.
        """

        if self.marker_filename is None:
            raise Exception("no marker filename set")
        self.add_from_fileobj(self.marker_filename, len(bytes), io.BytesIO(bytes))<|MERGE_RESOLUTION|>--- conflicted
+++ resolved
@@ -35,13 +35,8 @@
         self.pfs_directory = pfs_directory
 
     def __enter__(self):
-<<<<<<< HEAD
-        self.uf = open("/pfs/out", "wb")
+        self.uf = open(os.path.join(self.pfs_directory, "out"), "wb")
         self.f = tarfile.open(fileobj=self.uf, mode="w|", encoding="utf-8")
-=======
-        f = open(os.path.join(self.pfs_directory, "out"), "wb")
-        self.f = tarfile.open(fileobj=f, mode="w|", encoding="utf-8")
->>>>>>> 829b2949
         return self
 
     def __exit__(self, type, value, traceback):
