import os
import json
from pathlib import Path
from typing import Optional, TextIO
from urllib.parse import urlparse

<<<<<<< HEAD
import grpc

from .interceptor import MetadataClientInterceptor, MetadataType
=======
from .errors import AuthServiceNotActivated
>>>>>>> f9fa1e21
from .mixin.admin import AdminMixin
from .mixin.auth import AuthMixin
from .mixin.debug import DebugMixin
from .mixin.enterprise import EnterpriseMixin
from .mixin.health import HealthMixin
from .mixin.identity import IdentityMixin
from .mixin.license import LicenseMixin
from .mixin.pfs import PFSMixin
from .mixin.pps import PPSMixin
from .mixin.transaction import TransactionMixin
from .mixin.version import VersionMixin
from .service import Service, GRPC_CHANNEL_OPTIONS


class ConfigError(Exception):
    """Error for issues related to the pachyderm config file."""

    def __init__(self, message):
        super().__init__(message)


class BadClusterDeploymentID(ConfigError):
    """Error triggered when connected to a cluster that reports back a different
    cluster deployment ID than what is stored in the config file.
    """

    def __init__(self, expected_deployment_id, actual_deployment_id):
        super().__init__(
            "connected to the wrong cluster ('{}' vs '{}')".format(
                expected_deployment_id, actual_deployment_id
            )
        )
        self.expected_deployment_id = expected_deployment_id
        self.actual_deployment_id = actual_deployment_id


class Client(
    AdminMixin,
    AuthMixin,
    DebugMixin,
    EnterpriseMixin,
    HealthMixin,
    IdentityMixin,
    LicenseMixin,
    PFSMixin,
    PPSMixin,
    TransactionMixin,
    VersionMixin,
    object,
):
    """The :class:`.Client` class that users will primarily interact with.
    Initialize an instance with ``python_pachyderm.Client()``.

    To see documentation on the methods :class:`.Client` can call, refer to the
    `mixins` module.
    """

    # Class variables for checking config
    env_config = "PACH_CONFIG"
    spout_config = "/pachctl/config.json"
    local_config = f"{Path.home()}/.pachyderm/config.json"

    def __init__(
        self,
        host: str = None,
        port: int = None,
        auth_token: str = None,
        root_certs: bytes = None,
        transaction_id: str = None,
        tls: bool = None,
        use_default_host: bool = True,
    ):
        """
        Creates a Pachyderm client. If host and port are unset, checks the
        ``PACH_CONFIG`` env var for a path. If that's unset, it checks two
        file paths for a config file. If both files don't exist, a client
        with default settings is created.

        Parameters
        ----------
        host : str, optional
            The pachd host. Default is 'localhost', which is used with
            ``pachctl port-forward``.
        port : int, optional
            The port to connect to. Default is 30650.
        auth_token : str, optional
            The authentication token. Used if authentication is enabled on the
            cluster.
        root_certs : bytes, optional
            The PEM-encoded root certificates as byte string.
        transaction_id : str, optional
            The ID of the transaction to run operations on.
        tls : bool, optional
            Whether TLS should be used. If `root_certs` are specified, they are
            used. Otherwise, we use the certs provided by certifi.
        use_default_host : bool, optional
            Whether to replicate `pachctl` behavior of searching for config.

        Examples
        --------
        >>> client = python_pachyderm.Client()
        ...
        >>> # Manually set host and port
        >>> client = python_pachyderm.Client("pachd.example.com", 12345)
        """

        # replicate pachctl behavior to searching for config
        # if host and port are unset
        if host is None and port is None and use_default_host:
            config = Client._check_for_config()

            if config is not None:
                (
                    host,
                    port,
                    _,
                    auth_token,
                    root_certs,
                    transaction_id,
                    tls,
                ) = Client._parse_config(config)

        host = host or "localhost"
        port = port or 30650

        if auth_token is None:
            auth_token = os.environ.get("PACH_PYTHON_AUTH_TOKEN")

        if tls is None:
            tls = root_certs is not None
        if tls and root_certs is None:
            # load default certs if none are specified
            import certifi

            with open(certifi.where(), "rb") as f:
                root_certs = f.read()

        self.address = "{}:{}".format(host, port)
        self.root_certs = root_certs
        channel = _create_channel(
            self.address, self.root_certs, options=GRPC_CHANNEL_OPTIONS
        )

        self._stubs = {}
        self._auth_token = auth_token
        self._transaction_id = transaction_id
        self._metadata = self._build_metadata()
        self._channel = _apply_metadata_interceptor(channel, self._metadata)
        if not auth_token and os.environ.get("PACH_PYTHON_OIDC_TOKEN"):
            resp = self.authenticate_id_token(os.environ.get("PACH_PYTHON_OIDC_TOKEN"))
            self._auth_token = resp
            self._metadata = self._build_metadata()
            self._channel = _apply_metadata_interceptor(channel, self._metadata)
        super().__init__()  # Initialize all the Mixin classes.

    @classmethod
    def new_in_cluster(
        cls, auth_token: str = None, transaction_id: str = None
    ) -> "Client":
        """Creates a Pachyderm client that operates within a Pachyderm cluster.

        Parameters
        ----------
        auth_token : str, optional
            The authentication token. Used if authentication is enabled on the
            cluster.
        transaction_id : str, optional
            The ID of the transaction to run operations on.

        Returns
        -------
        Client
            A python_pachyderm client instance.

        Examples
        --------
        >>> from python_pachyderm import Client
        >>> client = Client.new_in_cluster()
        """

        if (
            "PACHD_PEER_SERVICE_HOST" in os.environ
            and "PACHD_PEER_SERVICE_PORT" in os.environ
        ):
            # Try to use the pachd peer service if it's available. This is
            # only supported in pachyderm>=1.10, but is more reliable because
            # it'll work when TLS is enabled on the cluster.
            host = os.environ["PACHD_PEER_SERVICE_HOST"]
            port = int(os.environ["PACHD_PEER_SERVICE_PORT"])
        else:
            # Otherwise use the normal service host/port, which will not work
            # when TLS is enabled on the cluster.
            host = os.environ["PACHD_SERVICE_HOST"]
            port = int(os.environ["PACHD_SERVICE_PORT"])

        return cls(
            host=host,
            port=port,
            auth_token=auth_token,
            transaction_id=transaction_id,
            use_default_host=False,
        )

    @classmethod
    def new_from_pachd_address(
        cls,
        pachd_address: str,
        auth_token: str = None,
        root_certs: bytes = None,
        transaction_id: str = None,
    ) -> "Client":
        """Creates a Pachyderm client from a given pachd address.

        Parameters
        ----------
        pachd_address : str
            The address of pachd server
        auth_token : str, optional
            The authentication token. Used if authentication is enabled on the
            cluster.
        root_certs : bytes, optional
            The PEM-encoded root certificates as byte string. If unspecified,
            this will load default certs from certifi.
        transaction_id : str, optional
            The ID of the transaction to run operations on.

        Returns
        -------
        Client
            A python_pachyderm client instance.

        Examples
        --------
        >>> from python_pachyderm import Client
        >>> client = Client.new_from_pachd_address("grpc://pachyderm.com:80/")
        ...
        >>> client = Client.new_from_pachd_address("https://pachyderm.com:80", root_certs=b"foo")

        .. # noqa: W505
        """

        u = Client._parse_address(pachd_address)

        return cls(
            host=u.hostname,
            port=u.port,
            auth_token=auth_token,
            root_certs=root_certs,
            transaction_id=transaction_id,
            tls=u.scheme == "grpcs" or u.scheme == "https",
            use_default_host=False,
        )

    @classmethod
    def new_from_config(cls, config_file: TextIO) -> "Client":
        """Creates a Pachyderm client from a config file-like object.

        Parameters
        ----------
        config_file : TextIO
            A file-like object containing the config json file.

        Returns
        -------
        Client
            A python_pachyderm client instance.

        Examples
        --------
        >>> from python_pachyderm import Client
        >>> config = '''{
        ...   "v2": {
        ...     "active_context": "local",
        ...     "contexts": {
        ...       "local": {
        ...         "pachd_address": "grpcs://172.17.0.6:30650",
        ...         "server_cas": "foo",
        ...         "session_token": "bar",
        ...         "active_transaction": "baz"
        ...       }
        ...     }
        ...   }
        ... }'''
        >>> client = Client.new_from_config(io.StringIO(config))
        """

        if config_file is None:
            raise ConfigError("no config object provided")

        config = json.load(config_file)
        (
            _,
            _,
            pachd_address,
            auth_token,
            root_certs,
            transaction_id,
            _,
        ) = cls._parse_config(config)

        client = cls.new_from_pachd_address(
            pachd_address,
            auth_token=auth_token,
            root_certs=root_certs,
            transaction_id=transaction_id,
        )

        context = cls._get_active_context(config)
        expected_deployment_id = context.get("cluster_deployment_id")
        if expected_deployment_id:
            cluster_info = client.inspect_cluster()
            if cluster_info.deployment_id != expected_deployment_id:
                raise BadClusterDeploymentID(
                    expected_deployment_id, cluster_info.deployment_id
                )

        return client

    @staticmethod
    def _check_for_config():
        """Checks for Pachyderm config file locally."""

        j = Client._check_pach_config_env_var()
        if j is not None:
            return j

        j = Client._check_pach_config_spout()
        if j is not None:
            return j

        j = Client._check_pach_config_local()
        if j is not None:
            return j

        print("no config found, proceeding with default behavior")

        return j

    @staticmethod
    def _check_pach_config_env_var():
        j = None
        if Client.env_config in os.environ:
            with open(os.environ.get(Client.env_config), "r") as config_file:
                j = json.load(config_file)

        return j

    @staticmethod
    def _check_pach_config_spout():
        j = None
        if os.path.isfile(Client.spout_config):
            with open(Client.spout_config, "r") as config_file:
                j = json.load(config_file)

        return j

    @staticmethod
    def _check_pach_config_local():
        j = None
        if os.path.isfile(Client.local_config):
            with open(Client.local_config, "r") as config_file:
                j = json.load(config_file)

        return j

    @staticmethod
    def _parse_address(pachd_address):
        if "://" not in pachd_address:
            pachd_address = "grpc://{}".format(pachd_address)

        u = urlparse(pachd_address)

        if u.scheme not in ("grpc", "http", "grpcs", "https"):
            raise ValueError("unrecognized pachd address scheme: {}".format(u.scheme))
        if u.path != "" or u.params != "" or u.query != "" or u.fragment != "":
            raise ValueError("invalid pachd address")
        if u.username is not None or u.password is not None:
            raise ValueError("invalid pachd address")

        return u

    @staticmethod
    def _get_active_context(config):
        try:
            active_context = config["v2"]["active_context"]
        except KeyError:
            raise ConfigError("no active context")

        try:
            context = config["v2"]["contexts"][active_context]
        except KeyError:
            raise ConfigError("missing active context '{}'".format(active_context))

        return context

    @staticmethod
    def _parse_config(config):
        context = Client._get_active_context(config)

        auth_token = context.get("session_token")
        root_certs = context.get("server_cas")
        transaction_id = context.get("active_transaction")

        pachd_address = context.get("pachd_address")
        if not pachd_address:
            port_forwarders = context.get("port_forwarders", {})
            pachd_port = port_forwarders.get("pachd", 30650)
            pachd_address = "grpc://localhost:{}".format(pachd_port)

            root_certs = None

        u = Client._parse_address(pachd_address)

        host = u.hostname
        port = u.port
        tls = u.scheme == "grpcs" or u.scheme == "https"
        root_certs = bytes(root_certs, "utf-8") if root_certs is not None else None

        return host, port, pachd_address, auth_token, root_certs, transaction_id, tls

    @property
    def auth_token(self):
        return self._auth_token

    @auth_token.setter
    def auth_token(self, value):
        self._auth_token = value
        self._metadata = self._build_metadata()
        self._channel = _apply_metadata_interceptor(
            channel=_create_channel(
                self.address, self.root_certs, options=GRPC_CHANNEL_OPTIONS
            ),
            metadata=self._metadata,
        )
        super().__init__()

    @property
    def transaction_id(self):
        return self._transaction_id

    @transaction_id.setter
    def transaction_id(self, value):
        self._transaction_id = value
        self._metadata = self._build_metadata()
        self._channel = _apply_metadata_interceptor(
            channel=_create_channel(
                self.address, self.root_certs, options=GRPC_CHANNEL_OPTIONS
            ),
            metadata=self._metadata,
        )
        super().__init__()

    def _build_metadata(self):
        metadata = []
        if self._auth_token is not None:
            metadata.append(("authn-token", self._auth_token))
        if self._transaction_id is not None:
            metadata.append(("pach-transaction", self._transaction_id))
        return metadata

    def _req(self, grpc_service: Service, grpc_method_name, req=None, **kwargs):
        stub = self._stubs.get(grpc_service)
        if stub is None:
            grpc_module = grpc_service.grpc_module
            if self.root_certs:
                ssl_channel_credentials = grpc_module.grpc.ssl_channel_credentials
                ssl = ssl_channel_credentials(root_certificates=self.root_certs)
                channel = grpc_module.grpc.secure_channel(
                    self.address,
                    ssl,
                    options=grpc_service.options,
                )
            else:
                channel = grpc_module.grpc.insecure_channel(
                    self.address,
                    options=grpc_service.options,
                )
            stub = grpc_service.stub(channel)
            self._stubs[grpc_service] = stub

        assert req is None or len(kwargs) == 0
        assert self._metadata is not None

        if req is None:
            proto_module = grpc_service.proto_module
            if grpc_method_name.endswith("Stream"):
                req_cls_name_prefix = grpc_method_name[:-6]
            else:
                req_cls_name_prefix = grpc_method_name
            req_cls = getattr(proto_module, "{}Request".format(req_cls_name_prefix))
            req = req_cls(**kwargs)

        grpc_method = getattr(stub, grpc_method_name)
        return grpc_method(req, metadata=self._metadata)

    def delete_all(self) -> None:
        """Delete all repos, commits, files, pipelines, and jobs. This resets
        the cluster to its initial state.
        """
        # Try removing all identities if auth is activated.
        try:
            self.delete_all_identity()
        except AuthServiceNotActivated:
            pass

        # Try deactivating auth if activated.
        try:
            self.deactivate_auth()
        except AuthServiceNotActivated:
            pass

        # Try removing all licenses if auth is activated.
        try:
            self.delete_all_license()
        except AuthServiceNotActivated:
            pass

        self.delete_all_pipelines()
        self.delete_all_repos()
        self.delete_all_transactions()


def _apply_metadata_interceptor(
    channel: grpc.Channel, metadata: MetadataType
) -> grpc.Channel:
    metadata_interceptor = MetadataClientInterceptor(metadata)
    return grpc.intercept_channel(channel, metadata_interceptor)


def _create_channel(
    address: str,
    root_certs: Optional[bytes],
    options: MetadataType,
) -> grpc.Channel:
    if root_certs is not None:
        ssl = grpc.ssl_channel_credentials(root_certificates=root_certs)
        return grpc.secure_channel(address, ssl, options=options)
    return grpc.insecure_channel(address, options=options)<|MERGE_RESOLUTION|>--- conflicted
+++ resolved
@@ -4,13 +4,10 @@
 from typing import Optional, TextIO
 from urllib.parse import urlparse
 
-<<<<<<< HEAD
 import grpc
 
+from .errors import AuthServiceNotActivated
 from .interceptor import MetadataClientInterceptor, MetadataType
-=======
-from .errors import AuthServiceNotActivated
->>>>>>> f9fa1e21
 from .mixin.admin import AdminMixin
 from .mixin.auth import AuthMixin
 from .mixin.debug import DebugMixin
