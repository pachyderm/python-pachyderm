--- conflicted
+++ resolved
@@ -49,13 +49,8 @@
         `pachctl port-forward`.
         * `port`: The port to connect to. Default is 30650.
         * `auth_token`: The authentication token; used if authentication is
-<<<<<<< HEAD
-        enabled on the cluster. Default to `None`.
+        enabled on the cluster. Defaults to `None`.
         * `root_certs`: The PEM-encoded root certificates as byte string.
-=======
-        enabled on the cluster. Defaults to `None`.
-        * `root_certs`:  The PEM-encoded root certificates as byte string.
->>>>>>> ca0e765c
         """
 
         host = host or "localhost"
@@ -71,7 +66,6 @@
 
         self.root_certs = root_certs
 
-<<<<<<< HEAD
     @classmethod
     def new_in_cluster(cls, auth_token=None, root_certs=None):
         """
@@ -116,7 +110,7 @@
             raise ValueError("invalid pachd address")
 
         return cls(host=u.hostname, port=u.port, auth_token=auth_token, root_certs=root_certs)
-=======
+
     def _create_stub(self, grpc_module):
         if self.root_certs:
             ssl_channel_credentials = grpc_module.grpc.ssl_channel_credentials
@@ -125,7 +119,6 @@
         else:
             channel = grpc_module.grpc.insecure_channel(self.address)
         return grpc_module.APIStub(channel)
->>>>>>> ca0e765c
 
     @property
     def _pfs_stub(self):
