--- conflicted
+++ resolved
@@ -1,17 +1,9 @@
-<<<<<<< HEAD
-from typing import Dict, List, Tuple
+from typing import Dict, List
 
 import grpc
 
+from python_pachyderm.errors import AuthServiceNotActivated
 from python_pachyderm.proto.v2.auth import auth_pb2, auth_pb2_grpc
-=======
-from typing import Dict, List
-
-from grpc import RpcError
-
-from python_pachyderm.errors import AuthServiceNotActivated
-from python_pachyderm.service import Service, auth_proto
->>>>>>> f9fa1e21
 
 
 class AuthMixin:
@@ -49,15 +41,11 @@
         ------
         AuthServiceNotActivated
         """
-<<<<<<< HEAD
         message = auth_pb2.DeactivateRequest()
-        self.__stub.Deactivate(message)
-=======
         try:
-            self._req(Service.AUTH, "Deactivate")
-        except RpcError as err:
+            self.__stub.Deactivate(message)
+        except grpc.RpcError as err:
             raise AuthServiceNotActivated.try_from(err)
->>>>>>> f9fa1e21
 
     def get_auth_configuration(self) -> auth_pb2.OIDCConfig:
         """Gets the auth configuration.
