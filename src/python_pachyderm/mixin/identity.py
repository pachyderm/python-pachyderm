from typing import List

<<<<<<< HEAD
import grpc

from python_pachyderm.proto.v2.identity import identity_pb2, identity_pb2_grpc
=======
from grpc import RpcError

from python_pachyderm.errors import AuthServiceNotActivated
from python_pachyderm.service import Service, identity_proto
>>>>>>> f9fa1e21


class IdentityMixin:
    """A mixin for identity-related functionality."""

    _channel: grpc.Channel

    def __init__(self):
        self.__stub = identity_pb2_grpc.APIStub(self._channel)
        super().__init__()

    def set_identity_server_config(
        self, config: identity_pb2.IdentityServerConfig
    ) -> None:
        """Configure the embedded identity server.

        Parameters
        ----------
        config : identity_proto.IdentityServerConfig
            A protobuf object that is the configuration for the identity web
            server.
        """
        message = identity_pb2.SetIdentityServerConfigRequest(config=config)
        self.__stub.SetIdentityServerConfig(message)

    def get_identity_server_config(self) -> identity_pb2.IdentityServerConfig:
        """Get the embedded identity server configuration.

        Returns
        -------
        identity_proto.IdentityServerConfig
            A protobuf object that holds configuration info (issuer and ID
            token expiry) for the identity web server.
        """
        message = identity_pb2.GetIdentityServerConfigRequest()
        return self.__stub.GetIdentityServerConfig(message).config

    def create_idp_connector(self, connector: identity_pb2.IDPConnector) -> None:
        """Create an IDP connector in the identity server.

        Parameters
        ----------
        connector : identity_proto.IDPConnector
            A protobuf object that represents a connection to an identity
            provider.
        """
        message = identity_pb2.CreateIDPConnectorRequest(connector=connector)
        self.__stub.CreateIDPConnector(message)

    def list_idp_connectors(self) -> List[identity_pb2.IDPConnector]:
        """List IDP connectors in the identity server.

        Returns
        -------
        List[identity_proto.IDPConnector]
            A list of probotuf objects that return info on the connector ID,
            name, type, config version, and configuration of the upstream IDP
            connector.
        """
        message = identity_pb2.ListIDPConnectorsRequest()
        return self.__stub.ListIDPConnectors(message).connectors

    def update_idp_connector(self, connector: identity_pb2.IDPConnector) -> None:
        """Update an IDP connector in the identity server.

        Parameters
        ----------
        connector : identity_proto.IDPConnector
            A protobuf object that represents a connection to an identity
            provider.
        """
        message = identity_pb2.UpdateIDPConnectorRequest(connector=connector)
        self.__stub.UpdateIDPConnector(message)

    def get_idp_connector(self, id: str) -> identity_pb2.IDPConnector:
        """Get an IDP connector in the identity server.

        Parameters
        ----------
        id : str
            The connector ID.

        Returns
        -------
        identity_proto.IDPConnector
            A protobuf object that returns info on the connector ID, name,
            type, config version, and configuration of the upstream IDP
            connector.
        """
        message = identity_pb2.GetIDPConnectorRequest(id=id)
        return self.__stub.GetIDPConnector(message).connector

    def delete_idp_connector(self, id: str) -> None:
        """Delete an IDP connector in the identity server.

        Parameters
        ----------
        id : str
            The connector ID.
        """
        message = identity_pb2.DeleteIDPConnectorRequest(id=id)
        self.__stub.DeleteIDPConnector(message)

    def create_oidc_client(
        self, client: identity_pb2.OIDCClient
    ) -> identity_pb2.OIDCClient:
        """Create an OIDC client in the identity server.

        Parameters
        ----------
        client : identity_proto.OIDCClient
            A protobuf object representing an OIDC client.

        Returns
        -------
        identity_proto.OIDCClient
            A protobuf object that returns a client with info on the client ID,
            name, secret, and lists of redirect URIs and trusted peers.
        """
        message = identity_pb2.CreateOIDCClientRequest(client=client)
        return self.__stub.CreateOIDCClient(message).client

    def update_oidc_client(self, client: identity_pb2.OIDCClient) -> None:
        """Update an OIDC client in the identity server.

        Parameters
        ----------
        client : identity_proto.OIDCClient
            A protobuf object representing an OIDC client.

        """
        message = identity_pb2.UpdateOIDCClientRequest(client=client)
        return self.__stub.UpdateOIDCClient(message)

    def get_oidc_client(self, id: str) -> identity_pb2.OIDCClient:
        """Get an OIDC client in the identity server.

        Parameters
        ----------
        id : str
            The client ID.

        Returns
        -------
        identity_proto.OIDCClient
            A protobuf object that returns a client with info on the client ID,
            name, secret, and lists of redirect URIs and trusted peers.
        """
        message = identity_pb2.GetOIDCClientRequest(id=id)
        return self.__stub.GetOIDCClient(message).client

    def delete_oidc_client(self, id: str) -> None:
        """Delete an OIDC client in the identity server.

        Parameters
        ----------
        id : str
            The client ID.
        """
        message = identity_pb2.DeleteOIDCClientRequest(id=id)
        self.__stub.DeleteOIDCClient(message)

    def list_oidc_clients(self) -> List[identity_pb2.OIDCClient]:
        """List OIDC clients in the identity server.

        Returns
        -------
        List[identity_proto.OIDCClient]
            A list of protobuf objects that return a client with info on the
            client ID, name, secret, and lists of redirect URIs and trusted
            peers.
        """
        message = identity_pb2.ListOIDCClientsRequest()
        return self.__stub.ListOIDCClients(message).clients

    def delete_all_identity(self) -> None:
<<<<<<< HEAD
        """Delete all identity service information."""
        message = identity_pb2.DeleteAllRequest()
        self.__stub.DeleteAll(message)
=======
        """Delete all identity service information.

        Raises
        ------
        AuthServiceNotActivated
        """
        try:
            self._req(Service.IDENTITY, "DeleteAll")
        except RpcError as err:
            raise AuthServiceNotActivated.try_from(err)
>>>>>>> f9fa1e21
<|MERGE_RESOLUTION|>--- conflicted
+++ resolved
@@ -1,15 +1,9 @@
 from typing import List
 
-<<<<<<< HEAD
 import grpc
 
+from python_pachyderm.errors import AuthServiceNotActivated
 from python_pachyderm.proto.v2.identity import identity_pb2, identity_pb2_grpc
-=======
-from grpc import RpcError
-
-from python_pachyderm.errors import AuthServiceNotActivated
-from python_pachyderm.service import Service, identity_proto
->>>>>>> f9fa1e21
 
 
 class IdentityMixin:
@@ -186,19 +180,14 @@
         return self.__stub.ListOIDCClients(message).clients
 
     def delete_all_identity(self) -> None:
-<<<<<<< HEAD
-        """Delete all identity service information."""
-        message = identity_pb2.DeleteAllRequest()
-        self.__stub.DeleteAll(message)
-=======
         """Delete all identity service information.
 
         Raises
         ------
         AuthServiceNotActivated
         """
+        message = identity_pb2.DeleteAllRequest()
         try:
-            self._req(Service.IDENTITY, "DeleteAll")
-        except RpcError as err:
-            raise AuthServiceNotActivated.try_from(err)
->>>>>>> f9fa1e21
+            self.__stub.DeleteAll(message)
+        except grpc.RpcError as err:
+            raise AuthServiceNotActivated.try_from(err)