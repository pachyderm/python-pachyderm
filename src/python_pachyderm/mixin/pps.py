--- conflicted
+++ resolved
@@ -2,15 +2,10 @@
 import base64
 from typing import Dict, Iterator, List, Union
 
-<<<<<<< HEAD
 import grpc
-=======
+from google.protobuf import empty_pb2, duration_pb2
+
 from python_pachyderm.pfs import commit_from, SubcommitType
-from python_pachyderm.service import Service, pps_proto, pfs_proto
->>>>>>> f9fa1e21
-from google.protobuf import empty_pb2, duration_pb2
-
-from python_pachyderm.pfs import commit_from, COMMIT_LIKE
 from python_pachyderm.proto.v2.pfs import pfs_pb2
 from python_pachyderm.proto.v2.pps import pps_pb2, pps_pb2_grpc
 
@@ -80,11 +75,7 @@
     def list_job(
         self,
         pipeline_name: str = None,
-<<<<<<< HEAD
-        input_commit: COMMIT_LIKE = None,
-=======
         input_commit: SubcommitType = None,
->>>>>>> f9fa1e21
         history: int = 0,
         details: bool = False,
         jqFilter: str = None,
