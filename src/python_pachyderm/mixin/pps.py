import json
import base64
from typing import Dict, Iterator, List, Union

from python_pachyderm.pfs import commit_from, Commit
from python_pachyderm.service import Service, pps_proto, pfs_proto
from google.protobuf import empty_pb2, duration_pb2


class PPSMixin:
<<<<<<< HEAD
    def inspect_job(
        self, pipeline_name: str, job_id: str, wait: bool = False, details: bool = False
    ) -> pps_proto.JobInfo:
=======
    def inspect_job(self, job_id, pipeline_name=None, wait=False, details=False):
>>>>>>> ea51915f
        """
        Inspects a job with a given ID. Yields `JobInfo` objects.

        Params:

        * `job_id`: The ID of the job to inspect.
        * `pipeline_name`: A string representing the pipeline name.
        * `wait`: If true, block until the job completes.
        * `details`: If true, include worker details.
        """
<<<<<<< HEAD
        return self._req(
            Service.PPS,
            "InspectJob",
            job=pps_proto.Job(
                pipeline=pps_proto.Pipeline(name=pipeline_name), id=job_id
            ),
            wait=wait,
            details=details,
        )

    def inspect_job_set(
        self, job_set_id: str, wait: bool = False, details: bool = False
    ) -> Iterator[pps_proto.JobInfo]:
        """
        Inspects a job set with a given ID. Yields `JobInfo` objects.

        Params:

        * `job_set_id`: The ID of the job set to inspect.
        * `wait`: If true, block until the job set completes.
        * `details`: If true, include worker details.
        """
        return self._req(
            Service.PPS,
            "InspectJobSet",
            job_set=pps_proto.JobSet(id=job_set_id),
            wait=wait,
            details=details,
        )
=======
        if pipeline_name is not None:
            return iter(
                [
                    self._req(
                        Service.PPS,
                        "InspectJob",
                        job=pps_proto.Job(
                            pipeline=pps_proto.Pipeline(name=pipeline_name), id=job_id
                        ),
                        wait=wait,
                        details=details,
                    )
                ]
            )
        else:
            return self._req(
                Service.PPS,
                "InspectJobSet",
                job_set=pps_proto.JobSet(id=job_id),
                wait=wait,
                details=details,
            )
>>>>>>> ea51915f

    def list_job(
        self,
        pipeline_name: str = None,
        input_commit: Union[tuple, dict, Commit, pfs_proto.Commit, List] = None,
        history: int = 0,
        details: bool = False,
        jqFilter: str = None,
    ) -> Iterator[pps_proto.JobInfo]:
        """
        Lists jobs. Yields `JobInfo` or `JobSetInfo` objects.

        Params:

        * `pipeline_name`: An optional string representing a pipeline name to
          filter on.
        * `input_commit`: An optional list of tuples, strings, or `Commit`
          objects representing input commits to filter on, only if
          `pipeline_name` is provided.
        * `history`: An optional int that indicates to return jobs from
          historical versions of pipelines, only if `pipeline_name` is
          provided. Semantics are:
            * 0: Return jobs from the current version of the pipeline or
              pipelines.
            * 1: Return the above and jobs from the next most recent version
            * 2: etc.
            * -1: Return jobs from all historical versions.
        * `details`: An optional bool indicating whether the result should
          include all pipeline details, or limited information
          including name and status, but excluding information in the pipeline
          spec. Leaving this `None` (or `False`) can make the call significantly
          faster in clusters with a large number of pipelines and jobs. Note
          that if `input_commit` is valid, this field is coerced to `True`,
          only if `pipeline_name` is provided.
        * `jqFilter`: An optional string containing a `jq` filter that can
<<<<<<< HEAD
          restrict the list of jobs returned, for convenience
        """
        if isinstance(input_commit, list):
            input_commit = [commit_from(ic) for ic in input_commit]
        elif input_commit is not None:
            input_commit = [commit_from(input_commit)]

        return self._req(
            Service.PPS,
            "ListJob",
            pipeline=pps_proto.Pipeline(name=pipeline_name)
            if pipeline_name is not None
            else None,
            input_commit=input_commit,
            history=history,
            details=details,
            jqFilter=jqFilter,
        )

    def list_job_set(self, details: bool = False) -> Iterator[pps_proto.JobSetInfo]:
        """
        Lists all jobs. Yields `JobSetInfo` objects.

        Params:

        * `details`: An optional bool indicating whether the result should
          include all pipeline details, or limited information including name
          and status, but excluding information in the pipeline spec. Leaving
          this `None` (or `False`) can make the call significantly faster in
          clusters with a large number of pipelines and jobs.
        """
        return self._req(
            Service.PPS,
            "ListJobSet",
            details=details,
        )

    def delete_job(self, pipeline_name: str, job_id: str) -> None:
=======
          restrict the list of jobs returned, only if `pipeline_name` is
          provided.
        """
        if pipeline_name is not None:
            if isinstance(input_commit, list):
                input_commit = [commit_from(ic) for ic in input_commit]
            elif input_commit is not None:
                input_commit = [commit_from(input_commit)]

            return self._req(
                Service.PPS,
                "ListJob",
                pipeline=pps_proto.Pipeline(name=pipeline_name),
                input_commit=input_commit,
                history=history,
                details=details,
                jqFilter=jqFilter,
            )
        else:
            return self._req(
                Service.PPS,
                "ListJobSet",
                details=details,
            )

    def delete_job(self, job_id, pipeline_name):
>>>>>>> ea51915f
        """
        Deletes a job by its ID.

        Params:

        * `job_id`: The ID of the job to delete.
        * `pipeline_name`: A string representing the pipeline name.
        """
        self._req(
            Service.PPS,
            "DeleteJob",
            job=pps_proto.Job(
                pipeline=pps_proto.Pipeline(name=pipeline_name), id=job_id
            ),
        )

<<<<<<< HEAD
    def stop_job(self, pipeline_name: str, job_id: str, reason: str = None) -> None:
=======
    def stop_job(self, job_id, pipeline_name, reason=""):
>>>>>>> ea51915f
        """
        Stops a job given its pipeline_name and job_id.

        Params:
        * `job_id`: The ID of the job to stop.
        * `pipeline_name`: A string representing the pipeline name.
        * `reason`: a str specifying the reason for stopping the job.
        """
        self._req(
            Service.PPS,
            "StopJob",
            job=pps_proto.Job(
                pipeline=pps_proto.Pipeline(name=pipeline_name), id=job_id
            ),
            reason=reason,
        )

    def inspect_datum(
        self, pipeline_name: str, job_id: str, datum_id: str
    ) -> pps_proto.DatumInfo:
        """
        Inspects a datum. Returns a `DatumInfo` object.

        Params:

        * `pipeline_name`: A string representing the pipeline name.
        * `job_id`: The ID of the job.
        * `datum_id`: The ID of the datum.
        """
        return self._req(
            Service.PPS,
            "InspectDatum",
            datum=pps_proto.Datum(
                id=datum_id,
                job=pps_proto.Job(
                    pipeline=pps_proto.Pipeline(name=pipeline_name), id=job_id
                ),
            ),
        )

    def list_datum(
        self, pipeline_name: str, job_id: str = None, input: pps_proto.Input = None
    ) -> Iterator[pps_proto.DatumInfo]:
        """
        Lists datums. Yields `DatumInfo` objects.

        Params:

        * `pipeline_name`: A string representing the pipeline name.
        * `job_id`: An optional int specifying the ID of a job. Exactly one of
          `job_id` (real) or `input` (hypothetical) must be set.
        * `input`: an `Input` object. The datums listed are the ones that would
           be run if a pipeline was created with the provided input.
        """
        return self._req(
            Service.PPS,
            "ListDatum",
            job=pps_proto.Job(
                pipeline=pps_proto.Pipeline(name=pipeline_name), id=job_id
            ),
            input=input,
        )

    def restart_datum(
        self, pipeline_name: str, job_id: str, data_filters: List[str] = None
    ) -> None:
        """
        Restarts a datum.

        Params:

        * `pipeline_name`: A string representing the pipeline name.
        * `job_id`: The ID of the job.
        * `data_filters`: An optional iterable of strings.
        """
        self._req(
            Service.PPS,
            "RestartDatum",
            job=pps_proto.Job(
                pipeline=pps_proto.Pipeline(name=pipeline_name), id=job_id
            ),
            data_filters=data_filters,
        )

    def create_pipeline(
        self,
        pipeline_name: str,
        transform: pps_proto.Transform,
        parallelism_spec: pps_proto.ParallelismSpec = None,
        egress: pps_proto.Egress = None,
        reprocess_spec: str = None,
        update: bool = False,
        output_branch_name: str = None,
        s3_out: bool = False,
        resource_requests: pps_proto.ResourceSpec = None,
        resource_limits: pps_proto.ResourceSpec = None,
        sidecar_resource_limits: pps_proto.ResourceSpec = None,
        input: pps_proto.Input = None,
        description: str = None,
        reprocess: bool = False,
        service: pps_proto.Service = None,
        datum_set_spec: pps_proto.DatumSetSpec = None,
        datum_timeout: duration_pb2.Duration = None,
        job_timeout: duration_pb2.Duration = None,
        salt: str = None,
        datum_tries: int = 3,
        scheduling_spec: pps_proto.SchedulingSpec = None,
        pod_patch: str = None,
        spout: pps_proto.Spout = None,
        spec_commit: pfs_proto.Commit = None,
        metadata: pps_proto.Metadata = None,
        autoscaling: bool = False,
    ) -> None:
        """
        Creates a pipeline. For more info, please refer to the pipeline spec
        document:
        http://docs.pachyderm.io/en/latest/reference/pipeline_spec.html

        Params:

        * `pipeline_name`: A string representing the pipeline name.
        * `transform`: A `Transform` object.
        * `parallelism_spec`: An optional `ParallelismSpec` object.
        * `egress`: An optional `Egress` object.
        * `update`: An optional bool specifying whether this should behave as
        an upsert.
        * `output_branch`: An optional string representing the branch to output
        results on.
        * `resource_requests`: An optional `ResourceSpec` object.
        * `resource_limits`: An optional `ResourceSpec` object.
        * `input`: An optional `Input` object.
        * `description`: An optional string describing the pipeline.
        * `reprocess`: An optional bool. If true, pachyderm forces the pipeline
        to reprocess all datums. It only has meaning if `update` is `True`.
        * `service`: An optional `Service` object.
        * `chunk_spec`: An optional `ChunkSpec` object.
        * `datum_timeout`: An optional `Duration` object.
        * `job_timeout`: An optional `Duration` object.
        * `salt`: An optional string.
        * `datum_tries`: An optional int.
        * `scheduling_spec`: An optional `SchedulingSpec` object.
        * `pod_patch`: An optional string.
        * `spout`: An optional `Spout` object.
        * `spec_commit`: An optional `Commit` object.
        * `metadata`: An optional `Metadata` object.
        * `s3_out`: An optional bool specifying whether the output repo should
        be exposed as an s3 gateway bucket.
        * `sidecar_resource_limits`: An optional `ResourceSpec` setting
        * `reprocess_spec`: An optional string specifying how to handle
        already-processed data
        resource limits for the pipeline sidecar.
        """

        self._req(
            Service.PPS,
            "CreatePipeline",
            pipeline=pps_proto.Pipeline(name=pipeline_name),
            transform=transform,
            parallelism_spec=parallelism_spec,
            egress=egress,
            update=update,
            output_branch=output_branch_name,
            s3_out=s3_out,
            resource_requests=resource_requests,
            resource_limits=resource_limits,
            sidecar_resource_limits=sidecar_resource_limits,
            input=input,
            description=description,
            reprocess=reprocess,
            metadata=metadata,
            service=service,
            datum_set_spec=datum_set_spec,
            datum_timeout=datum_timeout,
            job_timeout=job_timeout,
            salt=salt,
            datum_tries=datum_tries,
            scheduling_spec=scheduling_spec,
            pod_patch=pod_patch,
            spout=spout,
            spec_commit=spec_commit,
            reprocess_spec=reprocess_spec,
            autoscaling=autoscaling,
        )

    def create_pipeline_from_request(
        self, req: pps_proto.CreatePipelineRequest
    ) -> None:
        """
        Creates a pipeline from a `CreatePipelineRequest` object. Usually this
        would be used in conjunction with `util.parse_json_pipeline_spec` or
        `util.parse_dict_pipeline_spec`. If you're in pure python and not
        working with a pipeline spec file, the sibling method
        `create_pipeline` is more ergonomic.

        Params:

        * `req`: A `CreatePipelineRequest` object.
        """
        self._req(Service.PPS, "CreatePipeline", req=req)

    def inspect_pipeline(
        self, pipeline_name: str, history: int = 0, details: bool = False
    ) -> Iterator[pps_proto.PipelineInfo]:
        """
        Inspects a pipeline. Returns a `PipelineInfo` object.

        Params:

        * `pipeline_name`: A string representing the pipeline name.
        * `details`: An optional bool that indicates to return details
        on the pipeline.
        """
        if history == 0:
            return iter(
                [
                    self._req(
                        Service.PPS,
                        "InspectPipeline",
                        pipeline=pps_proto.Pipeline(name=pipeline_name),
                        details=details,
                    )
                ]
            )
        else:
            # `InspectPipeline` doesn't support history, but `ListPipeline`
            # with a pipeline filter does, so we use that here
            return self._req(
                Service.PPS,
                "ListPipeline",
                pipeline=pps_proto.Pipeline(name=pipeline_name),
                history=history,
                details=details,
            )

    def list_pipeline(
        self, history=None, details=None, jqFilter=None
    ) -> Iterator[pps_proto.PipelineInfo]:
        """
        Lists pipelines. Yields `PipelineInfo` objects.

        Params:

        * `pipeline_name`: An optional string representing the pipeline name.
        * `history`: An optional int that indicates to return historical
        versions of pipelines. Semantics are:
            * 0: Return current version of pipelines.
            * 1: Return the above and pipelines from the next most recent
            version.
            * 2: etc.
            * -1: Return pipelines from all historical versions.
        * `details`: An optional bool that indicates to return details
        on the pipeline(s).
        * `jqFilter`: An optional string containing a `jq` filter that can
          restrict the list of pipelines returned, for convenience.
        """
        return self._req(
            Service.PPS,
            "ListPipeline",
            history=history,
            details=details,
            jqFilter=jqFilter,
        )

    def delete_pipeline(
        self, pipeline_name: str, force: bool = False, keep_repo: bool = False
    ) -> None:
        """
        Deletes a pipeline.

        Params:

        * `pipeline_name`: A string representing the pipeline name.
        * `force`: Whether to force delete.
        * `keep_repo`: Whether to keep the repo.
        """
        self._req(
            Service.PPS,
            "DeletePipeline",
            pipeline=pps_proto.Pipeline(name=pipeline_name),
            force=force,
            keep_repo=keep_repo,
        )

    def delete_all_pipelines(self) -> None:
        """
        Deletes all pipelines in pachyderm.
        """
        self._req(
            Service.PPS,
            "DeleteAll",
            req=empty_pb2.Empty(),
        )

    def start_pipeline(self, pipeline_name: str) -> None:
        """
        Starts a pipeline.

        Params:

        * `pipeline_name`: A string representing the pipeline name.
        """
        self._req(
            Service.PPS,
            "StartPipeline",
            pipeline=pps_proto.Pipeline(name=pipeline_name),
        )

    def stop_pipeline(self, pipeline_name: str) -> None:
        """
        Stops a pipeline.

        Params:

        * `pipeline_name`: A string representing the pipeline name.
        """
        self._req(
            Service.PPS, "StopPipeline", pipeline=pps_proto.Pipeline(name=pipeline_name)
        )

    def run_cron(self, pipeline_name: str) -> None:
        """
        Explicitly triggers a pipeline with one or more cron inputs to run
        now.

        Params:

        * `pipeline_name`: A string representing the pipeline name.
        """

        self._req(
            Service.PPS,
            "RunCron",
            pipeline=pps_proto.Pipeline(name=pipeline_name),
        )

    def create_secret(
        self,
        secret_name: str,
        data: Dict[str, Union[str, bytes]],
        labels: Dict[str, str] = None,
        annotations: Dict[str, str] = None,
    ) -> None:
        """
        Creates a new secret.

        Params:

        * `secret_name`: The name of the secret to create.
        * `data`: A dict of string keys -> string or bytestring values to
        store in the secret. Each key must consist of alphanumeric characters,
        `-`, `_` or `.`.
        * `labels`: A dict of string keys -> string values representing the
        kubernetes labels to attach to the secret.
        * `annotations`: A dict representing the kubernetes annotations to
        attach to the secret.
        """

        encoded_data = {}
        for k, v in data.items():
            if isinstance(v, str):
                v = v.encode("utf8")
            encoded_data[k] = base64.b64encode(v).decode("utf8")

        f = json.dumps(
            {
                "kind": "Secret",
                "apiVersion": "v1",
                "metadata": {
                    "name": secret_name,
                    "labels": labels,
                    "annotations": annotations,
                },
                "data": encoded_data,
            }
        ).encode("utf8")

        self._req(Service.PPS, "CreateSecret", file=f)

    def delete_secret(self, secret_name: str) -> None:
        """
        Deletes a new secret.

        Params:

        * `secret_name`: The name of the secret to delete.
        """
        secret = pps_proto.Secret(name=secret_name)
        return self._req(Service.PPS, "DeleteSecret", secret=secret)

    def list_secret(self) -> List[pps_proto.SecretInfo]:
        """
        Lists secrets. Returns a list of `SecretInfo` objects.
        """

        return self._req(
            Service.PPS,
            "ListSecret",
            req=empty_pb2.Empty(),
        ).secret_info

    def inspect_secret(self, secret_name: str) -> pps_proto.SecretInfo:
        """
        Inspects a secret.

        Params:

        * `secret_name`: The name of the secret to inspect.
        """
        secret = pps_proto.Secret(name=secret_name)
        return self._req(Service.PPS, "InspectSecret", secret=secret)

    def get_pipeline_logs(
        self,
        pipeline_name: str,
        data_filters: List[str] = None,
        master: bool = False,
        datum: pps_proto.Datum = None,
        follow: bool = False,
        tail: int = 0,
        use_loki_backend: bool = False,
        since: duration_pb2.Duration = None,
    ) -> Iterator[pps_proto.LogMessage]:
        """
        Gets logs for a pipeline. Yields `LogMessage` objects.

        Params:

        * `pipeline_name`: A string representing a pipeline to get
          logs of.
        * `data_filters`: An optional iterable of strings specifying the names
          of input files from which we want processing logs. This may contain
          multiple files, to query pipelines that contain multiple inputs. Each
          filter may be an absolute path of a file within a pps repo, or it may
          be a hash for that file (to search for files at specific versions.)
        * `master`: An optional bool.
        * `datum`: An optional `Datum` object.
        * `follow`: An optional bool specifying whether logs should continue to
          stream forever.
        * `tail`: An optional int. If nonzero, the number of lines from the end
          of the logs to return.  Note: tail applies per container, so you will
          get tail * <number of pods> total lines back.
        * `use_loki_backend`: Whether to use loki as a backend for fetching
          logs. Requires a loki-enabled cluster.
        * `since`: An optional `Duration` object specifying the start time for
          returned logs
        """
        return self._req(
            Service.PPS,
            "GetLogs",
            pipeline=pps_proto.Pipeline(name=pipeline_name),
            data_filters=data_filters,
            master=master,
            datum=datum,
            follow=follow,
            tail=tail,
            use_loki_backend=use_loki_backend,
            since=since,
        )

    def get_job_logs(
        self,
        pipeline_name: str,
        job_id: str,
        data_filters: List[str] = None,
        datum: pps_proto.Datum = None,
        follow: bool = False,
        tail: int = 0,
        use_loki_backend: bool = False,
        since: duration_pb2.Duration = None,
    ) -> Iterator[pps_proto.LogMessage]:
        """
        Gets logs for a job. Yields `LogMessage` objects.

        Params:

        * `pipeline_name`: A string representing a pipeline.
        * `job_id`: A string representing a job to get logs of.
        * `data_filters`: An optional iterable of strings specifying the names
          of input files from which we want processing logs. This may contain
          multiple files, to query pipelines that contain multiple inputs. Each
          filter may be an absolute path of a file within a pps repo, or it may
          be a hash for that file (to search for files at specific versions.)
        * `datum`: An optional `Datum` object.
        * `follow`: An optional bool specifying whether logs should continue to
          stream forever.
        * `tail`: An optional int. If nonzero, the number of lines from the end
          of the logs to return.  Note: tail applies per container, so you will
          get tail * <number of pods> total lines back.
        * `use_loki_backend`: Whether to use loki as a backend for fetching
          logs. Requires a loki-enabled cluster.
        * `since`: An optional `Duration` object specifying the start time for
          returned logs
        """
        return self._req(
            Service.PPS,
            "GetLogs",
            job=pps_proto.Job(
                pipeline=pps_proto.Pipeline(name=pipeline_name), id=job_id
            ),
            data_filters=data_filters,
            datum=datum,
            follow=follow,
            tail=tail,
            use_loki_backend=use_loki_backend,
            since=since,
        )<|MERGE_RESOLUTION|>--- conflicted
+++ resolved
@@ -8,13 +8,13 @@
 
 
 class PPSMixin:
-<<<<<<< HEAD
     def inspect_job(
-        self, pipeline_name: str, job_id: str, wait: bool = False, details: bool = False
-    ) -> pps_proto.JobInfo:
-=======
-    def inspect_job(self, job_id, pipeline_name=None, wait=False, details=False):
->>>>>>> ea51915f
+        self,
+        job_id: str,
+        pipeline_name: str = None,
+        wait: bool = False,
+        details: bool = False,
+    ) -> Iterator[pps_proto.JobInfo]:
         """
         Inspects a job with a given ID. Yields `JobInfo` objects.
 
@@ -25,37 +25,6 @@
         * `wait`: If true, block until the job completes.
         * `details`: If true, include worker details.
         """
-<<<<<<< HEAD
-        return self._req(
-            Service.PPS,
-            "InspectJob",
-            job=pps_proto.Job(
-                pipeline=pps_proto.Pipeline(name=pipeline_name), id=job_id
-            ),
-            wait=wait,
-            details=details,
-        )
-
-    def inspect_job_set(
-        self, job_set_id: str, wait: bool = False, details: bool = False
-    ) -> Iterator[pps_proto.JobInfo]:
-        """
-        Inspects a job set with a given ID. Yields `JobInfo` objects.
-
-        Params:
-
-        * `job_set_id`: The ID of the job set to inspect.
-        * `wait`: If true, block until the job set completes.
-        * `details`: If true, include worker details.
-        """
-        return self._req(
-            Service.PPS,
-            "InspectJobSet",
-            job_set=pps_proto.JobSet(id=job_set_id),
-            wait=wait,
-            details=details,
-        )
-=======
         if pipeline_name is not None:
             return iter(
                 [
@@ -78,7 +47,6 @@
                 wait=wait,
                 details=details,
             )
->>>>>>> ea51915f
 
     def list_job(
         self,
@@ -87,7 +55,7 @@
         history: int = 0,
         details: bool = False,
         jqFilter: str = None,
-    ) -> Iterator[pps_proto.JobInfo]:
+    ) -> Union[Iterator[pps_proto.JobInfo], Iterator[pps_proto.JobSetInfo]]:
         """
         Lists jobs. Yields `JobInfo` or `JobSetInfo` objects.
 
@@ -114,46 +82,6 @@
           that if `input_commit` is valid, this field is coerced to `True`,
           only if `pipeline_name` is provided.
         * `jqFilter`: An optional string containing a `jq` filter that can
-<<<<<<< HEAD
-          restrict the list of jobs returned, for convenience
-        """
-        if isinstance(input_commit, list):
-            input_commit = [commit_from(ic) for ic in input_commit]
-        elif input_commit is not None:
-            input_commit = [commit_from(input_commit)]
-
-        return self._req(
-            Service.PPS,
-            "ListJob",
-            pipeline=pps_proto.Pipeline(name=pipeline_name)
-            if pipeline_name is not None
-            else None,
-            input_commit=input_commit,
-            history=history,
-            details=details,
-            jqFilter=jqFilter,
-        )
-
-    def list_job_set(self, details: bool = False) -> Iterator[pps_proto.JobSetInfo]:
-        """
-        Lists all jobs. Yields `JobSetInfo` objects.
-
-        Params:
-
-        * `details`: An optional bool indicating whether the result should
-          include all pipeline details, or limited information including name
-          and status, but excluding information in the pipeline spec. Leaving
-          this `None` (or `False`) can make the call significantly faster in
-          clusters with a large number of pipelines and jobs.
-        """
-        return self._req(
-            Service.PPS,
-            "ListJobSet",
-            details=details,
-        )
-
-    def delete_job(self, pipeline_name: str, job_id: str) -> None:
-=======
           restrict the list of jobs returned, only if `pipeline_name` is
           provided.
         """
@@ -179,8 +107,7 @@
                 details=details,
             )
 
-    def delete_job(self, job_id, pipeline_name):
->>>>>>> ea51915f
+    def delete_job(self, job_id: str, pipeline_name: str) -> None:
         """
         Deletes a job by its ID.
 
@@ -197,11 +124,7 @@
             ),
         )
 
-<<<<<<< HEAD
-    def stop_job(self, pipeline_name: str, job_id: str, reason: str = None) -> None:
-=======
-    def stop_job(self, job_id, pipeline_name, reason=""):
->>>>>>> ea51915f
+    def stop_job(self, job_id: str, pipeline_name: str, reason: str = None) -> None:
         """
         Stops a job given its pipeline_name and job_id.
 
