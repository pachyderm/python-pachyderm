--- conflicted
+++ resolved
@@ -15,11 +15,8 @@
     Service.ADMIN: mixin.admin.AdminMixin,
     Service.AUTH: mixin.auth.AuthMixin,
     Service.DEBUG: mixin.debug.DebugMixin,
-<<<<<<< HEAD
     Service.ENTERPRISE: mixin.enterprise.EnterpriseMixin,
-=======
     Service.HEALTH: mixin.health.HealthMixin,
->>>>>>> b0306a11
     Service.PFS: mixin.pfs.PFSMixin,
     Service.PPS: mixin.pps.PPSMixin,
     Service.TRANSACTION: mixin.transaction.TransactionMixin,
