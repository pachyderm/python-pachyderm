dist: xenial
sudo: required
services:
- docker
cache:
  directories:
    - $HOME/.cache/go-build
    - $HOME/cached-deps
language: python
python:
<<<<<<< HEAD
  - '2.7'
  - '3.4'
  - '3.5'
  - '3.6'
  - '3.7-dev'   # Change to "3.7" once Travis gets it on their machines
=======
  #  - 2.7 #TODO - Right now the tests require 'builtin' import, so we'll need to import this from the future module
  - 3.7
env:
  global:
    - PATH=$HOME/cached-deps:$PATH

install:
- make ci-install
>>>>>>> b9db2360
before_script:
- make ci-setup
script:
- make proto
- tox<|MERGE_RESOLUTION|>--- conflicted
+++ resolved
@@ -8,22 +8,17 @@
     - $HOME/cached-deps
 language: python
 python:
-<<<<<<< HEAD
   - '2.7'
   - '3.4'
   - '3.5'
   - '3.6'
-  - '3.7-dev'   # Change to "3.7" once Travis gets it on their machines
-=======
-  #  - 2.7 #TODO - Right now the tests require 'builtin' import, so we'll need to import this from the future module
-  - 3.7
+  - '3.7'
 env:
   global:
     - PATH=$HOME/cached-deps:$PATH
 
 install:
 - make ci-install
->>>>>>> b9db2360
 before_script:
 - make ci-setup
 script:
